import { EventEmitter } from 'events'
import Web3 from 'web3'
import Logger from 'src/logger'
import { Liquidation, TxConfig } from 'src/types/TxConfig'
import { CONFIRMATIONS_THRESHOLD, IS_DEV } from 'src/constants'
import axios from 'axios'
import { inspect } from 'util'
import NotificationService from 'src/services/notification'

declare interface LiquidationService {
  on(event: string, listener: Function): this;
  emit(event: string, payload: any): boolean;
}

class LiquidationService extends EventEmitter {
  private readonly web3: Web3
  private readonly transactions: Map<string, TxConfig>
  private readonly preparing: Map<string, PreparingLiquidation>
  private readonly postponedRemovals: Removal[]
  private readonly logger
  private readonly notificator: NotificationService
  private readonly senderAddress: string
  private readonly privateKey: string

  private nonce: number

  constructor(web3: Web3, notificator: NotificationService) {
    super()
    this.web3 = web3
    this.transactions = new Map()
    this.preparing = new Map()
    this.logger = Logger(LiquidationService.name)
    this.senderAddress = process.env.ETHEREUM_ADDRESS
    this.privateKey = process.env.ETHEREUM_PRIVATE_KEY
    this.postponedRemovals = []
    this.notificator = notificator
    if (!this.privateKey.startsWith('0x'))
      this.privateKey = '0x' + this.privateKey
    this.updateNonce()
  }

  async triggerLiquidation(liquidation: Liquidation) {
    const { tx, blockNumber, buildTx } = liquidation
    this.log('.triggerLiquidation', tx.key)

    this._processPostponedRemovals(blockNumber)

    const prepared = this.preparing.get(tx.key)
    if (!prepared || blockNumber > prepared.lastSeenBlockNumber + 50) {
      this.preparing.set(tx.key, {
        tx,
        lastSeenBlockNumber: blockNumber,
        confirmations: 1
      })
      await this.logOnline(`.triggerLiquidation: 1/${CONFIRMATIONS_THRESHOLD} confirmations collected for ${tx.key}`);
      return
    } else if (prepared.confirmations < CONFIRMATIONS_THRESHOLD - 1) {
      if (blockNumber > prepared.lastSeenBlockNumber) {
        this.preparing.set(tx.key, {
          tx,
          lastSeenBlockNumber: blockNumber,
          confirmations: prepared.confirmations + 1
        })
      }

      await this.logOnline(`.triggerLiquidation: ${prepared.confirmations + 1}/${CONFIRMATIONS_THRESHOLD} confirmations collected for ${tx.key}`);
      return
    }

    await this.logOnline(`.triggerLiquidation: collected ${CONFIRMATIONS_THRESHOLD} confirmations for ${tx.key}, sending tx`);

    let nonce

    let trx

    if (buildTx) {
      trx = await buildTx(tx, blockNumber);
    } else {
      trx = tx
    }

    if (!trx) {
      this.logError(`Cannot perform liquidation: ${inspect(tx)}`)
    }

    const sentTx = this.transactions.get(trx.key)
    const now = new Date().getTime() / 1000
    if (sentTx && sentTx.sentAt) {
      if (now - sentTx.sentAt > 60) {
        // load nonce of sent tx
        nonce = sentTx.nonce
      } else {
        this.log('.triggerLiquidation: already exists', this.transactions.get(trx.key).txHash);
        return
      }
    } else {
      // load stored nonce
      nonce = this.nonce
      // increment stored nonce
      this.nonce++
    }

    this.transactions.set(trx.key, trx)
    this.log('.triggerLiquidation: buildingTx for', trx.key);

    const gasPriceResp = await axios.get("https://gasprice.poa.network/").catch(() => undefined)
    let gasPrice
    if (!gasPriceResp || !gasPriceResp.data || !gasPriceResp.data.health) {
      gasPrice = await this.web3.eth.getGasPrice()
      gasPrice = String(Number(gasPrice) * 120)
      gasPrice = Math.ceil(gasPrice.substr(0, gasPrice.length - 2))
    } else {
      gasPrice = Math.ceil(gasPriceResp.data.instant * 1e9)
    }

<<<<<<< HEAD
    const txConfig = {
      to: trx.to,
      data: trx.data,
      gas: +trx.gas + 200_000,
      chainId: 1,
=======
    const trx = {
      to: tx.to,
      data: tx.data,
      gas: +tx.gas + 200_000,
      chainId: 56,
>>>>>>> 6a973b6f
      gasPrice,
      nonce,
    }

    const signedTransaction = await this.web3.eth.accounts.signTransaction(txConfig, this.privateKey)

    // set sending params
    trx.txHash = signedTransaction.transactionHash
    trx.nonce = nonce
    trx.sentAt = now
    this.log('.triggerLiquidation: sending transaction', signedTransaction.transactionHash);

    this.transactions.set(trx.key, trx)

    if (!IS_DEV) {

      const result = await this.web3.eth.sendSignedTransaction(signedTransaction.rawTransaction).catch(async (e) => {
        if (e.toString().includes("nonce too low")) {
          this.log('.triggerLiquidation: nonce too low, updating', e)
          await this.updateNonce()
          this.transactions.delete(trx.key)
        } else {
          await this.alarm('.triggerLiquidation: tx sending error', e.toString())
        }
      })

      if (result) {
        this._postponeRemoval(trx.key, blockNumber + 20)
        this.log('.triggerLiquidation: tx sending result', result)
      }
    }
  }

  private async updateNonce() {
    const initializing = !this.nonce
    this.nonce = await this.web3.eth.getTransactionCount(this.senderAddress)
    if (initializing) {
      this.emit('ready', this)
    }
  }

  private _postponeRemoval(key, removeAtBlock) {
    this.postponedRemovals.push({ key, removeAtBlock })
  }

  private _processPostponedRemovals(currentBlockNumber: number) {
    for (let i = this.postponedRemovals.length - 1; i >= 0; i--) {
      const { key, removeAtBlock } = this.postponedRemovals[i]
      if (currentBlockNumber >= removeAtBlock) {
        this.postponedRemovals.splice(i, 1)
        this.transactions.delete(key)
        this.preparing.delete(key)
      }
    }
  }


  private log(...args) {
    this.logger.info(args)
  }

  private logError(...args) {
    this.logger.error(args)
  }

  private logOnline(...args) {
    return this.notificator.logAction(this.logger.format(args, true))
  }

  private alarm(...args) {
    return this.notificator.logAlarm(this.logger.format(args, true))
  }
}

interface PreparingLiquidation {
  lastSeenBlockNumber: number
  confirmations: number
  tx: TxConfig
}

interface Removal {
  key: string
  removeAtBlock: number
}

export default LiquidationService<|MERGE_RESOLUTION|>--- conflicted
+++ resolved
@@ -2,7 +2,7 @@
 import Web3 from 'web3'
 import Logger from 'src/logger'
 import { Liquidation, TxConfig } from 'src/types/TxConfig'
-import { CONFIRMATIONS_THRESHOLD, IS_DEV } from 'src/constants'
+import { CONFIRMATIONS_THRESHOLD, IS_DEV, LIQUIDATION_CHECK_TIMEOUT } from 'src/constants'
 import axios from 'axios'
 import { inspect } from 'util'
 import NotificationService from 'src/services/notification'
@@ -46,7 +46,7 @@
     this._processPostponedRemovals(blockNumber)
 
     const prepared = this.preparing.get(tx.key)
-    if (!prepared || blockNumber > prepared.lastSeenBlockNumber + 50) {
+    if (!prepared || blockNumber > prepared.lastSeenBlockNumber + LIQUIDATION_CHECK_TIMEOUT * 1.5) {
       this.preparing.set(tx.key, {
         tx,
         lastSeenBlockNumber: blockNumber,
@@ -113,19 +113,11 @@
       gasPrice = Math.ceil(gasPriceResp.data.instant * 1e9)
     }
 
-<<<<<<< HEAD
     const txConfig = {
       to: trx.to,
       data: trx.data,
       gas: +trx.gas + 200_000,
-      chainId: 1,
-=======
-    const trx = {
-      to: tx.to,
-      data: tx.data,
-      gas: +tx.gas + 200_000,
       chainId: 56,
->>>>>>> 6a973b6f
       gasPrice,
       nonce,
     }
