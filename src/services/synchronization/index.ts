--- conflicted
+++ resolved
@@ -23,15 +23,13 @@
   BUYOUT_TOPICS,
   SYNCHRONIZER_LIQUIDATED_EVENT,
   LIQUIDATION_CHECK_TIMEOUT,
-<<<<<<< HEAD
   OLD_COL_MOCK,
   NEW_VERSION_OF_LIQUIDATION_TRIGGER,
   SYNCHRONIZER_SAVE_STATE_REQUEST,
   FALLBACK_LIQUIDATION_TRIGGER,
-=======
-  APP_STATE_FILENAME,
-  NEW_VERSION_OF_LIQUIDATION_TRIGGER,
->>>>>>> 6a973b6f
+  SYNCHRONIZATION_BATCH_SIZE,
+  SYNCHRONIZATION_BATCH_LIMIT,
+  MAIN_LIQUIDATION_TRIGGER,
 } from 'src/constants'
 import Logger from 'src/logger'
 import { TxConfig } from 'src/types/TxConfig'
@@ -85,9 +83,10 @@
     let currentBlock
     try {
       this.log('Connecting to the rpc...')
-      currentBlock = await Promise.race([this.web3.eth.getBlockNumber(), sleep(5_000)])
+      currentBlock = await Promise.race([this.web3.eth.getBlockNumber(), timeout(5_000)])
       if (!currentBlock) {
-        throw new Error()
+        this.logError('Timeout');
+        process.exit()
       }
     } catch (e) { this.logError('broken RPC'); process.exit() }
 
@@ -127,15 +126,7 @@
   private trackEvents() {
 
     this.web3.eth.subscribe("newBlockHeaders", (error, event) => {
-<<<<<<< HEAD
         event && this.emit(SYNCHRONIZER_NEW_BLOCK_EVENT, event)
-=======
-      if (!error) {
-        this.emit(NEW_BLOCK_EVENT, event)
-      } else {
-        console.error(error)
-      }
->>>>>>> 6a973b6f
     })
 
   }
@@ -156,7 +147,6 @@
         fromBlock,
         toBlock,
         topics: col ? JOIN_TOPICS_WITH_COL : JOIN_TOPICS
-<<<<<<< HEAD
       }, (error, logs ) => {
         logs.forEach(log => {
           if (!error) {
@@ -167,24 +157,12 @@
           }
         })
       }))
-=======
-      }, (error, log ) =>{
-        if (!error) {
-          if (this.checkAndPersistPosition(log))
-            this.saveState()
-          this.emit(JOIN_EVENT, parseJoinExit(log))
-        } else {
-          console.error(error)
-        }
-      })
->>>>>>> 6a973b6f
 
       promises.push(this.web3.eth.getPastLogs({
         address,
         fromBlock,
         toBlock,
         topics: col ? EXIT_TOPICS_WITH_COL : EXIT_TOPICS
-<<<<<<< HEAD
       }, (error, logs ) => {
         logs.forEach(log => {
           if (!error) {
@@ -197,18 +175,6 @@
           }
         })
       }))
-=======
-      }, (error, log ) => {
-        if (!error) {
-          const exit = parseJoinExit(log)
-          this.emit(EXIT_EVENT, exit)
-          if (exit.usdp > BigInt(0))
-            this.checkPositionStateOnExit(positionKey(log.topics))
-        } else {
-          console.error(error)
-        }
-      })
->>>>>>> 6a973b6f
 
     });
 
@@ -219,7 +185,6 @@
         fromBlock,
         toBlock,
         topics: LIQUIDATION_TRIGGERED_TOPICS,
-<<<<<<< HEAD
       }, (error, logs ) =>{
         logs.forEach(log => {
           if (!error) {
@@ -229,15 +194,6 @@
           }
         })
       }))
-=======
-      }, (error, log ) =>{
-        if (!error) {
-          this.emit(LIQUIDATION_TRIGGERED_EVENT, parseLiquidationTrigger(log))
-        } else {
-          console.error(error)
-        }
-      })
->>>>>>> 6a973b6f
 
     });
 
@@ -245,7 +201,6 @@
 
       promises.push(this.web3.eth.getPastLogs({
         address,
-<<<<<<< HEAD
         fromBlock,
         toBlock,
         topics: BUYOUT_TOPICS,
@@ -259,17 +214,6 @@
           }
         })
       }))
-=======
-        topics: LIQUIDATED_TOPICS,
-      }, (error, log ) =>{
-        if (!error) {
-          this.emit(LIQUIDATED_EVENT, parseLiquidated(log))
-          this.checkPositionStateOnExit(positionKey(log.topics))
-        } else {
-          console.error(error)
-        }
-      })
->>>>>>> 6a973b6f
 
     });
 
@@ -280,12 +224,9 @@
 
   private parseJoinData(topics, data): [boolean, string, string] {
     const withCol = topics[0] === JOIN_TOPICS_WITH_COL[0]
-<<<<<<< HEAD
     if (OLD_COL_MOCK && '0x' + topics[1].substr(26) === OLD_COL_MOCK) {
       return [false, null, null]
     }
-=======
->>>>>>> 6a973b6f
     const id = positionKey(topics)
     const exist: CDP = this.positions.get(id)
     const USDP = BigInt('0x' + data.substring(2 + (withCol ? 2 : 1) * 64, 2 + (withCol ? 3 : 2) * 64))
@@ -333,7 +274,7 @@
         // CDPs with onchain oracle
         if (oracleTypes[i] !== 0) {
           const tx: TxConfig = {
-            to: v.liquidationTrigger,
+            to: MAIN_LIQUIDATION_TRIGGER,
             data: TRIGGER_LIQUIDATION_SIGNATURE + key,
             from: process.env.ETHEREUM_ADDRESS,
             key,
@@ -509,9 +450,7 @@
       notifications.push({ time: log.blockNumber, args: [SYNCHRONIZER_LIQUIDATED_EVENT, parseBuyout(log as Log)] })
     })
 
-    notifications
-      .sort((a, b) => a.time > b.time ? 1 : -1)
-
+    notifications.sort((a, b) => a.time > b.time ? 1 : -1)
 
     for (const { args } of notifications) {
       await this.broker[args[0]](args[1]);
@@ -523,37 +462,51 @@
 
     this.log('Bootstrapping from scratch...')
 
-    const promises = []
     const block = await this.web3.eth.getBlockNumber()
 
-    VAULT_MANAGERS.forEach(({ address, fromBlock, toBlock, col }) => {
+    let logs = []
+
+    let promises = []
+
+    for (let { address, fromBlock, toBlock, col } of VAULT_MANAGERS) {
 
       toBlock = toBlock ?? block
-      let _toBlock = fromBlock
-<<<<<<< HEAD
-
-=======
->>>>>>> 6a973b6f
-      while (_toBlock < toBlock) {
-        _toBlock = fromBlock + 5_000
-        promises.push(this.web3.eth.getPastLogs({
-          fromBlock,
-          toBlock: _toBlock,
+      let start = new Date().getTime()
+
+      for (let startBatchBlock = fromBlock; startBatchBlock < toBlock; startBatchBlock += SYNCHRONIZATION_BATCH_SIZE) {
+        const l = promises.push(this.web3.eth.getPastLogs({
+          fromBlock: startBatchBlock,
+          toBlock: startBatchBlock + SYNCHRONIZATION_BATCH_SIZE,
           address,
           topics: col ? JOIN_TOPICS_WITH_COL : JOIN_TOPICS
         }))
-        fromBlock += 5_000
+
+        const isLastBatch = toBlock - SYNCHRONIZATION_BATCH_SIZE >= startBatchBlock
+        const shouldWaitResponse = l === SYNCHRONIZATION_BATCH_LIMIT || isLastBatch
+
+        if (shouldWaitResponse) {
+          const _logs = (await Promise.all(promises)).reduce((acc, curr) => acc.concat(curr), [])
+          console.log({
+            toBlock: fromBlock + SYNCHRONIZATION_BATCH_SIZE,
+            count: _logs.length,
+            time: (new Date().getTime() - start) / 1000
+          })
+          promises = []
+          start = new Date().getTime()
+          logs = logs.concat(_logs)
+        }
       }
-    })
-
-    const logsArray = await Promise.all(promises);
-    const logs = logsArray.reduce((acc, curr) => acc.concat(curr), [])
+    }
+
+    console.log('Total logs: ', logs.length)
+
+    // const logs = logsArray.reduce((acc, curr) => acc.concat(curr), [])
     logs.forEach(log => this.checkAndPersistPosition(log))
 
   }
 
   private static isSuspiciousError(errMsg) {
-    const legitMsgs = ['gas required exceeds allowance']
+    const legitMsgs = ['SAFE_POSITION', 'LIQUIDATING_POSITION']
     for (const legitMsg of legitMsgs) {
       if (errMsg.includes(legitMsg))
         return false
@@ -611,7 +564,7 @@
   return topics[1].substr(2) + topics[2].substr(2);
 }
 
-function sleep(ms) {
+function timeout(ms) {
   return new Promise(resolve => setTimeout(resolve, ms));
 }
 
